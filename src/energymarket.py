--- conflicted
+++ resolved
@@ -832,8 +832,6 @@
         plt.tight_layout()
         plt.show()
 
-<<<<<<< HEAD
-=======
         plt.figure(figsize=(10, 4))
         plt.plot(timesteps, total_generation, marker="o", linestyle="-")
         plt.title("Energy generation")
@@ -932,5 +930,4 @@
                 "market_stats": market_stats_arr,
                 "price_forecast": np.array([price for price in price_forecast]),
             }
-        return observations
->>>>>>> eb4f958f
+        return observations