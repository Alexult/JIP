--- conflicted
+++ resolved
@@ -769,59 +769,6 @@
             print("No history to plot (run an episode first).")
             return
 
-<<<<<<< HEAD
-        timesteps = list(range(1, T + 1))
-
-        # Convert to numpy arrays for convenience
-        preferred = np.array(self.preferred_consumption_history, dtype=float)
-        actual = np.array(self.actual_consumption_history, dtype=float)
-        price_paid = np.array(self.total_price_paid_history, dtype=float)
-        cumulative_paid = np.array(self.cumulative_price_paid_history, dtype=float)
-
-        # Plot 1: preferred vs actual consumption
-        plt.figure(figsize=(10, 5))
-        plt.plot(
-            timesteps,
-            preferred,
-            marker="o",
-            linestyle="-",
-            label="Preferred (requested) consumption",
-        )
-        plt.plot(
-            timesteps,
-            actual,
-            marker="o",
-            linestyle="-",
-            label="Actual (cleared) consumption",
-        )
-        plt.title("Total Preferred vs Actual Consumption Over Time")
-        plt.xlabel("Timestep")
-        plt.ylabel("Energy (MWh)")
-        plt.grid(True, linestyle="--", alpha=0.6)
-        plt.legend()
-        plt.tight_layout()
-        plt.show()
-
-        # Plot 2: total price paid per timestep
-        plt.figure(figsize=(10, 4))
-        plt.bar(timesteps, price_paid)
-        plt.title("Total Price Paid by Buyers per Timestep")
-        plt.xlabel("Timestep")
-        plt.ylabel("Price Paid (monetary units)")
-        plt.grid(axis="y", linestyle=":", alpha=0.6)
-        plt.tight_layout()
-        plt.show()
-
-        # Plot 3: cumulative price paid over time
-        plt.figure(figsize=(10, 4))
-        plt.plot(timesteps, cumulative_paid, marker="o", linestyle="-")
-        plt.title("Cumulative Total Price Paid Over Time")
-        plt.xlabel("Timestep")
-        plt.ylabel("Cumulative Price Paid (monetary units)")
-        plt.grid(True, linestyle="--", alpha=0.6)
-        plt.tight_layout()
-        plt.show()
-=======
     def plot_consumption_and_costs(self):
             """
             Plots:
@@ -875,5 +822,4 @@
             plt.ylabel("Cumulative Price Paid (monetary units)")
             plt.grid(True, linestyle="--", alpha=0.6)
             plt.tight_layout()
-            plt.show()
->>>>>>> 6e5ef13b
+            plt.show()