<<<<<<< HEAD
from energymarket import DoubleAuctionEnv, DoubleAuctionClearingAgent, WholesaleMarketEnv
from loguru import logger

if __name__ == "__main__":
    # --- ENVIRONMENT SELECTION ---
    # Set to True for WholesaleMarketEnv, False for DoubleAuctionEnv
    USE_WHOLESALE_MARKET = True  

    fixed = lambda job, t: 1 if job[1] == t else 0

    c = 0.4
    linear = lambda job, t: max(1 - abs(job[1] - t) * c, 0)

    free = lambda job, t: 1

    AGENT_CONFIGS = [
        {
            "class": "AggressiveSellerAgent",
            "load": [(10, 2, free)],
            "flexible_load": 1,
            "fixed_load": 2,
            "generation_capacity": 40,
            "generation_type": "solar",
        },
        {
            "class": "AggressiveBuyerAgent",
            "load": [(40, 1, linear), (30, 8, fixed)],
            "flexible_load": 50,
            "fixed_load": 10,
            "generation_capacity": 5,
        },
        {
            "class": "ProsumerAgent",
            "load": [(40, 17, free), (67, 8, fixed)],
            "flexible_load": 6,
            "fixed_load": 5,
            "generation_capacity": 50,
            "generation_type": "wind",
        },
        {
            "class": "ProsumerAgent",
            "load": [(20, 12, linear), (30, 14, fixed)],
            "flexible_load": 5,
            "fixed_load": 25,
            "generation_capacity": 60,
            "generation_type": "wind",
        },
        {
            "class": "ProsumerAgent",
            "load": [(34, 4, linear), (24, 16, fixed)],
            "flexible_load": 5,
            "fixed_load": 29,
            "generation_capacity": 11,
        },
    ]
    MAX_STEPS = 23

    # --- CREATE ENVIRONMENT BASED ON SELECTION ---
    if USE_WHOLESALE_MARKET:
        env = WholesaleMarketEnv(
            agent_configs=AGENT_CONFIGS,
            wholesale_csv_path="./data/representative_wholesale_price_2025.csv",
            max_timesteps=MAX_STEPS,
        )
        env_name = "Wholesale Market"
    else:
        env = DoubleAuctionEnv(
            agent_configs=AGENT_CONFIGS,
            max_timesteps=MAX_STEPS,
            market_clearing_agent=DoubleAuctionClearingAgent(),
        )
        env_name = "Double Auction"
=======
import argparse
import random
import json
import os
import perlin_noise
import numpy as np
import matplotlib.pyplot as plt

from energymarket import (
    DoubleAuctionEnv,
    DoubleAuctionClearingAgent,
    FlexibilityMarketEnv,
)
from loguru import logger

MAX_STEPS = 24
GENERATION_TYPES = ["solar", "wind", "none"]


# Function to generate agents
def generate_agents(n=100, seed=42):
    random.seed(seed)
    agents = []
    for i in range(n):
        load = generate_load()
        generation_capacity = random.randint(0, 100)
        generation_type = random.choice(GENERATION_TYPES)
        agents.append({
            "id": i,
            "load": load,
            "generation_capacity": generation_capacity,
            "generation_type": generation_type,
            "marginal_price": random.randint(550, 600) / 1000,
        })
    return agents


def generate_load():
    noise = perlin_noise.PerlinNoise(octaves=1)
    scale = random.randrange(10, 50)
    y = [scale * (noise(i * 0.1) + 1) for i in range(MAX_STEPS)]
    return y


# Save agents to JSON
def save_agents_to_json(agents, filename="agents_100.json"):
    with open(filename, "w") as f:
        json.dump(agents, f, indent=2)
    print(f"Stored {len(agents)} agents in {filename}")
    return filename


# Load agents from JSON
def load_agents_from_json(filename="agents_100.json"):
    with open(filename, "r") as f:
        return json.load(f)


# Convert JSON agents -> AGENT_CONFIGS
def convert_json_agents_configs(json_agents):
    configs = []
    for j in json_agents:
        config = {
            "load": j["load"],
            "generation_capacity": int(j["generation_capacity"]),
            "marginal_price": float(j["marginal_price"]),
        }
        gt = j.get("generation_type", None)
        if gt:
            config["generation_type"] = gt
        configs.append(config)
    return configs


def run_episode(agent_configs, max_steps=MAX_STEPS):
    env = FlexibilityMarketEnv(
        agent_configs=agent_configs,
        market_clearing_agent=DoubleAuctionClearingAgent(),
        discount=(1, 1000),
        max_timesteps=max_steps,
        buy_tariff=0.1,
        sell_tariff=0.1
    )
>>>>>>> eb4f958f

    logger.info(f"Starting MARL Episode Demo ({max_steps} steps)")
    observations, info = env.reset()
    all_terminated = {i: False for i in env.agent_ids}
    all_truncated = {i: False for i in env.agent_ids}
    total_reward = 0.0
    t = 1

    time_step = 0
    while not all(all_terminated.values()) and not all(all_truncated.values()):

        actions = {}
        for agent_id in env.agent_ids:
            obs_i = observations[agent_id]
            actions[agent_id] = env.agents[agent_id].devise_strategy(obs_i, env.action_space, time_step)
        time_step += 1

        observations, rewards, all_terminated, all_truncated, info = env.step(actions)
        current_step_reward = sum(rewards.values())
        total_reward += current_step_reward
        env.render()
<<<<<<< HEAD
    print(f"\n--- Simulation Finished ---")
    print(f"Total Cumulative Profit (All Agents): {total_reward:.2f}")

    env.plot_results()

    # Environment-specific additional plots
    if USE_WHOLESALE_MARKET:
        # env.plot_trading_pattern()
        pass
    else:
        env.plot_bid_ask_curves(num_plots=5)    

    env.plot_price_change_for_single_day(day=0)
=======
        t += 1

    print(f"\n--- Episode Finished ---")
    print(f"Total Cumulative Profit (All Agents): {total_reward:.2f}")

    env.plot_results()
    # env.plot_consumption_and_costs()
    # env.plot_bid_ask_curves(num_plots=5)
    # env.plot_price_change_for_single_day(day=0)


def parse_args():
    parser = argparse.ArgumentParser(
        description="Run a Double Auction MARL episode with generated or pre-defined agents."
    )
    group = parser.add_mutually_exclusive_group()
    group.add_argument(
        "--generate",
        type=int,
        metavar="N",
        help="Generate N random agents and run the simulation (also saves JSON).",
    )
    group.add_argument(
        "--load-from-file",
        metavar="PATH",
        help="Load agents from a JSON file and run the simulation.",
    )
    parser.add_argument(
        "--seed",
        type=int,
        default=42,
        help="Random seed used when generating agents (default: 42).",
    )
    parser.add_argument(
        "--out",
        metavar="PATH",
        default=None,
        help="Optional output path to save generated agents JSON (default: agents_<N>.json).",
    )
    parser.add_argument(
        "--steps",
        type=int,
        default=MAX_STEPS,
        help=f"Max timesteps for the environment (default: {MAX_STEPS}).",
    )
    return parser.parse_args()


def main():
    args = parse_args()

    # Decide source of agents
    if args.generate is not None:
        n = args.generate
        agents_JSON = generate_agents(n=n, seed=args.seed)
        out_path = args.out or f"agents_{n}.json"
        save_agents_to_json(agents_JSON, out_path)
    elif args.load_from_file:
        path = args.load_from_file
        if not os.path.isfile(path):
            raise FileNotFoundError(f"Agents file not found: {path}")
        agents_JSON = load_agents_from_json(path)
    else:
        # Default behavior: generate 100 with seed 42 (keeps old script's spirit)
        agents_JSON = generate_agents(n=50, seed=42)
        save_agents_to_json(agents_JSON, "agents_100.json")

    agent_configs = convert_json_agents_configs(agents_JSON)
    run_episode(agent_configs, max_steps=args.steps)


if __name__ == "__main__":
    main()
>>>>>>> eb4f958f
<|MERGE_RESOLUTION|>--- conflicted
+++ resolved
@@ -1,77 +1,3 @@
-<<<<<<< HEAD
-from energymarket import DoubleAuctionEnv, DoubleAuctionClearingAgent, WholesaleMarketEnv
-from loguru import logger
-
-if __name__ == "__main__":
-    # --- ENVIRONMENT SELECTION ---
-    # Set to True for WholesaleMarketEnv, False for DoubleAuctionEnv
-    USE_WHOLESALE_MARKET = True  
-
-    fixed = lambda job, t: 1 if job[1] == t else 0
-
-    c = 0.4
-    linear = lambda job, t: max(1 - abs(job[1] - t) * c, 0)
-
-    free = lambda job, t: 1
-
-    AGENT_CONFIGS = [
-        {
-            "class": "AggressiveSellerAgent",
-            "load": [(10, 2, free)],
-            "flexible_load": 1,
-            "fixed_load": 2,
-            "generation_capacity": 40,
-            "generation_type": "solar",
-        },
-        {
-            "class": "AggressiveBuyerAgent",
-            "load": [(40, 1, linear), (30, 8, fixed)],
-            "flexible_load": 50,
-            "fixed_load": 10,
-            "generation_capacity": 5,
-        },
-        {
-            "class": "ProsumerAgent",
-            "load": [(40, 17, free), (67, 8, fixed)],
-            "flexible_load": 6,
-            "fixed_load": 5,
-            "generation_capacity": 50,
-            "generation_type": "wind",
-        },
-        {
-            "class": "ProsumerAgent",
-            "load": [(20, 12, linear), (30, 14, fixed)],
-            "flexible_load": 5,
-            "fixed_load": 25,
-            "generation_capacity": 60,
-            "generation_type": "wind",
-        },
-        {
-            "class": "ProsumerAgent",
-            "load": [(34, 4, linear), (24, 16, fixed)],
-            "flexible_load": 5,
-            "fixed_load": 29,
-            "generation_capacity": 11,
-        },
-    ]
-    MAX_STEPS = 23
-
-    # --- CREATE ENVIRONMENT BASED ON SELECTION ---
-    if USE_WHOLESALE_MARKET:
-        env = WholesaleMarketEnv(
-            agent_configs=AGENT_CONFIGS,
-            wholesale_csv_path="./data/representative_wholesale_price_2025.csv",
-            max_timesteps=MAX_STEPS,
-        )
-        env_name = "Wholesale Market"
-    else:
-        env = DoubleAuctionEnv(
-            agent_configs=AGENT_CONFIGS,
-            max_timesteps=MAX_STEPS,
-            market_clearing_agent=DoubleAuctionClearingAgent(),
-        )
-        env_name = "Double Auction"
-=======
 import argparse
 import random
 import json
@@ -155,7 +81,6 @@
         buy_tariff=0.1,
         sell_tariff=0.1
     )
->>>>>>> eb4f958f
 
     logger.info(f"Starting MARL Episode Demo ({max_steps} steps)")
     observations, info = env.reset()
@@ -177,21 +102,6 @@
         current_step_reward = sum(rewards.values())
         total_reward += current_step_reward
         env.render()
-<<<<<<< HEAD
-    print(f"\n--- Simulation Finished ---")
-    print(f"Total Cumulative Profit (All Agents): {total_reward:.2f}")
-
-    env.plot_results()
-
-    # Environment-specific additional plots
-    if USE_WHOLESALE_MARKET:
-        # env.plot_trading_pattern()
-        pass
-    else:
-        env.plot_bid_ask_curves(num_plots=5)    
-
-    env.plot_price_change_for_single_day(day=0)
-=======
         t += 1
 
     print(f"\n--- Episode Finished ---")
@@ -264,5 +174,4 @@
 
 
 if __name__ == "__main__":
-    main()
->>>>>>> eb4f958f
+    main()