--- conflicted
+++ resolved
@@ -251,10 +251,7 @@
                 price = self.price_per_unit
                 price = np.clip(price, action_space.low[h, 0], action_space.high[h, 0])
                 qty = np.clip(abs(nd), action_space.low[h, 1], action_space.high[h, 1])
-<<<<<<< HEAD
                 price = max(price, self.price_per_unit)
-=======
->>>>>>> 03be7ce4
                 offers[h] = [price, qty]
                 bids[h] = [0, 0]
 
