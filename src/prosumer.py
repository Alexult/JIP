--- conflicted
+++ resolved
@@ -8,39 +8,6 @@
 import os
 
 FORECAST_HORIZON = 10
-
-PRICE_CSV_PATH = os.path.join(
-    os.path.dirname(__file__),
-    "..",
-    "data",
-    "representative_days_wholesale_price_2025.csv",
-)
-
-
-def load_data(csv_path: str):
-    """Return dict {day_str: DataFrame(hour, price)} for each calendar day in file."""
-    df = pd.read_csv(csv_path)
-    ts_col = "Datetime (Local)"
-    p_col = "Price (EUR/MWhe)"
-
-    # Parse timestamps and split into days
-    df[ts_col] = pd.to_datetime(df[ts_col])
-    df["day"] = df[ts_col].dt.date
-    df["hour"] = df[ts_col].dt.hour
-
-    days = {}
-    for d, sub in df.groupby("day"):
-        sub = sub.sort_values("hour")[["hour", p_col]].reset_index(drop=True)
-        if len(sub) != 24:
-            print(
-                f"Warning: day {d} has {len(sub)} rows (expected 24). Using what's available."
-            )
-        days[str(d)] = sub
-    return days
-
-
-NATIONAL_MARKET_DATA = load_data(PRICE_CSV_PATH)
-
 
 PRICE_CSV_PATH = os.path.join(
     os.path.dirname(__file__),
@@ -96,25 +63,12 @@
         self.generation_capacity = generation_capacity
         self.generation_type = generation_type
         self.last_bid_offer: tuple[float, float] | None = None  # (price, quantity)
-<<<<<<< HEAD
         self.costs = [0] * len(self.load)
         self.schedule = [l for l in load]  # current schedule to buy energy. Change this to change behaviour
         self.marginal_price = marginal_price
         self.net_demand = [0] * FORECAST_HORIZON
         self.total_energy = sum(self.schedule[0:FORECAST_HORIZON])
         self.national_consumption = [0] * len(self.load)
-=======
-        self.profit = 0.0
-        self.flexibility = flexibility
-        self.schedule = [
-            l for l in load
-        ]  # current schedule to buy energy. Change this to change behaviour
-        self.profit_margin = margin
-        self.cost_per_unit = cost_per_unit
-        self.price_per_unit = (1 + self.profit_margin) * self.cost_per_unit
-        self.net_demand = []
-        self.imbalance = 0
->>>>>>> 09128b09
 
         generation_data_file = "./data/hourly_wind_solar_data.csv"
         df = pd.read_csv(generation_data_file)
@@ -142,25 +96,17 @@
         )
         return effective_generation
 
-<<<<<<< HEAD
     def calculate_net_demand(self, time_step: int):
         """
         Calculates and updates the net_demand at the timestep
         """
         self.net_demand = [self._calculate_demand(t + time_step) for t in
                            range(len(self.load[time_step:time_step + FORECAST_HORIZON]))]
-=======
-    def calculate_net_demand(self, current_timestep):
-        """
-        Calculates and updates the net_demand at the timestep
-        """
-        assert current_timestep >= 1
 
         self.net_demand = [
             self._calculate_demand(t + current_timestep - 1)
             for t in range(FORECAST_HORIZON)
         ]
->>>>>>> 09128b09
 
     def _calculate_demand(self, timestep: int) -> float:
         """
@@ -168,7 +114,6 @@
         """
         # Determine the hour of the day (0-23) from the simulation timestep
         hour_of_day = timestep % 24
-<<<<<<< HEAD
         effective_generation = 0
         if self.generation_type == "solar":
             effective_generation = self._calc_solar_generation(hour_of_day)
@@ -227,167 +172,11 @@
         return cost
 
     def devise_strategy(self, obs: dict[str, np.ndarray], action_space: Box, timestep: int) -> np.ndarray:
-=======
-        logger.debug(f"timestep:{timestep}, self.schedule:{len(self.schedule)}")
-        effective_generation = (
-            self._calc_solar_generation(hour_of_day)
-            if self.generation_type == "solar"
-            else self._calc_wind_generation(hour_of_day)
-        )
-        return self.schedule[timestep] - effective_generation
-
-    def get_market_submission(
-        self, price: float, quantity: float
-    ) -> tuple[list[Bid], list[Offer]]:
-        """
-        Takes a single action (price, quantity) and translates it into a bid or offer.
-        Also stores this as the last submitted action for profit calculation.
-        """
-        bids: list[Bid] = []
-        offers: list[Offer] = []
-        quantity = max(0.0, quantity)
-
-        # Store the action for the current hour for profit calculation
-        self.last_bid_offer = (price, quantity)
-
-        if self.net_demand > 0:
-            bids.append((self.agent_id, price, quantity))
-        elif self.net_demand < 0:
-            offers.append((self.agent_id, price, quantity))
-
-        return bids, offers
-
-    def calculate_profit(
-        self,
-        clearing_price: float,
-        qty_got: float,
-        buy_tariff: float,
-        sell_tariff: float,
-    ) -> float:
-        """Calculates profit based on the last action submitted for the cleared hour."""
-        profit = 0.0
-        if self.last_bid_offer:
-            price_submitted, qty_submitted = self.last_bid_offer
-            if self.net_demand > 0 and price_submitted >= clearing_price:
-                profit = (price_submitted - clearing_price - buy_tariff) * qty_got
-            elif self.net_demand < 0 and price_submitted <= clearing_price:
-                profit = (clearing_price - price_submitted - sell_tariff) * qty_got
-        self.profit = profit
-        # TODO: handle case where you were not cleared in the auction,
-        # i.e your submitted bid is lower than clearing price or
-        # your ask was more than clearing price.
-        return profit
-
-    def handle_after_auction(
-        self, qty_got: float, timestep, buy_tariff: int, sell_tariff: int
-    ) -> float:
-        assert timestep >= 1
-        # NOTE: THE DATAFRAME HAS ONLY data for 24 hours, get more data
-        t = (timestep - 1) % 24
-        day = next(iter(NATIONAL_MARKET_DATA.items()))[1]
-        price = day.iloc[t, 1]
-        logger.debug(f"timestep:{timestep}, net_demand: {len(self.net_demand)}")
-        qty_remaining = 0
-        if self.net_demand[0] < 0:
-            qty_remaining = (-self.net_demand[0]) - qty_got
-            price += sell_tariff
-        else:
-            qty_remaining = self.net_demand[0] - qty_got
-            price += buy_tariff
-        return price * qty_remaining
-
-    def devise_strategy(self, obs: np.ndarray, action_space: Box) -> np.ndarray:
-        """
-        [DEFAULT STRATEGY]
-        Defines the agent's 24-hour action plan based on its current observation.
-
-        Returns:
-            np.ndarray: The chosen action plan of shape (24, 2) -> [[P_0, Q_0], [P_1, Q_1], ...].
-        """
-        # Obs: [ND_i, P_t-1, Q_t-1, Sum_Bids_t-1, Sum_Offers_t-1, P_f_1, ..., P_f_23]
-
-        info = obs[FORECAST_HORIZON : FORECAST_HORIZON + 4]
-        prediction = [obs[FORECAST_HORIZON + 5 :]]
-
-        last_price = info[0]
-        price_noise = 1 + (random.uniform(-0.1, 0.1) * (1 / FORECAST_HORIZON))
-
-        # if info[2] == 0 and info[3] == 0:
-        zero = np.zeros(FORECAST_HORIZON)
-        bids = np.where(self.net_demand >= zero, self.net_demand, zero)
-        offers = np.where(self.net_demand < zero, self.net_demand, zero)
-        bids = [
-            ((last_price * 1.05 - 0.1) * price_noise**i, quantity)
-            for i, quantity in enumerate(bids)
-        ]
-        offers = [
-            ((last_price * 0.95 - 0.1) * price_noise**i, np.abs(quantity))
-            for i, quantity in enumerate(offers)
-        ]
-        self.net_demand = self.net_demand[1:] + self.net_demand[:1]
-        self.schedule = self.schedule[1:] + self.schedule[:1]
-        return np.array([bids, offers], dtype=np.float32)
-
-        # actions = ]
-        #
-        # prices = np.zeros(FORECAST_HORIZON)
-        # # --- Simple Strategy Logic for 24 hours ---
-        # for h in range(FORECAST_HORIZON):
-        #     self.calculate_net_demand(h)
-        #     # Price: Adjust price relative to the last clearing price, with slight variation
-        #     price_noise = 1 + (random.uniform(-0.1, 0.1) * (h / FORECAST_HORIZON))
-        #
-        #     if net_demand > 0:  # Buyer
-        #         price = (last_price * 0.95 - 0.1) * price_noise
-        #     elif net_demand < 0:  # Seller
-        #         price = (last_price * 1.05 + 0.1) * price_noise
-        #     else:
-        #         price = 0.0
-        #
-        #     prices[h] = np.clip(price, action_space.low[h, 0], action_space.high[h, 0])
-        #
-        # quantity = np.clip(
-        #     abs(net_demand), action_space.low[h, 1], action_space.high[h, 1]
-        # )
-
-        # actions.append([price, quantity])
-        bids = np.ones((FORECAST_HORIZON, 2))
-        offers = np.ones((FORECAST_HORIZON, 2))
-        x = np.array([bids, offers], dtype=np.float32)
-        return x
-
-    def devise_strategy_smarter(
-        self, timestep: int, obs: dict[str, np.ndarray], action_space: Box
-    ) -> np.ndarray:
->>>>>>> 09128b09
         """
         Strategy: price-responsive flexible prosumer.
         Shifts flexible load to cheaper forecast hours and sets bid/offer prices relative to last known clearing price.
         """
-<<<<<<< HEAD
         forecast_prices = obs["price_forecast"]
-=======
-        assert timestep >= 1
-
-        # Observation breakdown: observe forecast prices for next 24h
-        # last_price = obs[FORECAST_HORIZON]
-        last_price = obs["market_stats"][0]  # last market clearing price
-        last_qty = obs["agent_state"][0]
-        # forecast_prices = obs[FORECAST_HORIZON+4:]
-        forecast_prices = obs["price_forecast"]
-        discount_prices = obs["discount_price_forecast"]
-        buy_prices = np.append(
-            forecast_prices, forecast_prices[-1] * (1 + random.uniform(-0.1, 0.1))
-        )
-        sell_prices = np.append(
-            discount_prices, discount_prices[-1] * (1 + random.uniform(-0.1, 0.1))
-        )
-
-        buy_prices = [
-            buy_prices[h] if buy_prices[h] > 0 else buy_prices[h - 1]
-            for h in range(FORECAST_HORIZON)
-        ]
->>>>>>> 09128b09
 
         new_schedule = self.schedule
         x0 = new_schedule[timestep:timestep + FORECAST_HORIZON]
@@ -410,7 +199,6 @@
             #     self.total_energy = self.total_energy - obs["agent_state"][0]
             #     self.schedule[timestep-1] = obs["agent_state"][0]
 
-<<<<<<< HEAD
         buy_prices = np.append(
             forecast_prices, forecast_prices[-1]
         )
@@ -426,16 +214,6 @@
         bnds = [(0, action_space.high[0, 1]) for i in range(size)]
         cons = {"type": "eq", "fun": lambda x: sum(x) - self.total_energy}
         sol = sc.minimize(objective, x0, bounds=bnds, constraints=cons)
-=======
-        new_schedule = self.schedule
-
-        # Allocate flexible load to cheapest 25% of hours
-        cheap_hours = sorted_buy_hours[: FORECAST_HORIZON // 4]
-        for h in cheap_hours:
-            new_schedule[h] += 2
-        for h in sorted_buy_hours[-FORECAST_HORIZON // 4 :]:
-            new_schedule[h] -= 2
->>>>>>> 09128b09
 
         new_schedule = np.concatenate((new_schedule[:timestep], sol.get("x"), new_schedule[timestep + size:]))
 
@@ -447,11 +225,7 @@
         self.schedule = new_schedule
 
         # Secondly compute net demand profile
-<<<<<<< HEAD
         self.calculate_net_demand(timestep)
-=======
-        self.calculate_net_demand(current_timestep=timestep)
->>>>>>> 09128b09
 
         # Then generate bids/offers
         bids = np.zeros((FORECAST_HORIZON, 2))
@@ -476,83 +250,4 @@
                 offers[h] = [price, qty]
                 bids[h] = [0, 0]
 
-<<<<<<< HEAD
-        return np.array([bids, offers], dtype=np.float32)
-=======
-        self.step()
-
-        return np.array([bids, offers], dtype=np.float32)
-
-    def step(self):
-        self.schedule = self.schedule
-        # self.schedule[1:] + [0])
-
-    def optimize_schedule(self, obs: np.ndarray) -> None:
-        self.schedule = []
-
-
-class AggressiveSellerAgent(ProsumerAgent):
-    """Aggressive seller: sells entire surplus at minimum price for all 24 hours."""
-
-    def devise_strategy_smarter(
-        self, timestep: int, obs, action_space: Box
-    ) -> np.ndarray:
-        return super().devise_strategy_smarter(timestep, obs, action_space)
-        # net_demand = obs[0]
-        # last_price = obs[1]
-        #
-        # quantity = np.clip(
-        #     abs(net_demand), action_space.low[0, 1], action_space.high[0, 1]
-        # )
-        #
-        # if net_demand > 0:  # Buyer (use base logic)
-        #     price = last_price * 0.95 - 0.1
-        # elif net_demand < 0:  # Seller (Aggressive)
-        #     price = 0.01  # Offer at absolute minimum
-        # else:
-        #     price, quantity = 0.0, 0.0
-        #
-        # price = np.clip(price, action_space.low[0, 0], action_space.high[0, 0])
-        #
-        # # Create a (24, 2) array by repeating the same action 24 times
-        # action_plan = np.tile([price, quantity], (FORECAST_HORIZON, 1))
-        # return action_plan.astype(np.float32)
-
-        # bids = np.zeros((FORECAST_HORIZON, 2))
-        # offers = np.zeros((FORECAST_HORIZON, 2))
-        # x = np.array([bids, offers], dtype=np.float32)
-        # return x
-
-
-class AggressiveBuyerAgent(ProsumerAgent):
-    """Aggressive buyer: buys to cover deficit at maximum price for all 24 hours."""
-
-    def devise_strategy_smarter(
-        self, timestep: int, obs, action_space: Box
-    ) -> np.ndarray:
-        return super().devise_strategy_smarter(timestep, obs, action_space)
-        # net_demand = obs[0]
-        # last_price = obs[1]
-        # MAX_PRICE = action_space.high[0, 0]
-        #
-        # quantity = np.clip(
-        #     abs(net_demand), action_space.low[0, 1], action_space.high[0, 1]
-        # )
-        #
-        # if net_demand > 0:  # Buyer (Aggressive)
-        #     price = MAX_PRICE  # Bid at absolute maximum
-        # elif net_demand < 0:  # Seller (use base logic)
-        #     price = last_price * 0.95 - 0.1
-        # else:
-        #     price, quantity = 0.0, 0.0
-        #
-        # price = np.clip(price, action_space.low[0, 0], action_space.high[0, 0])
-        #
-        # # Create a (24, 2) array by repeating the same action 24 times
-        # action_plan = np.tile([price, quantity], (FORECAST_HORIZON, 1))
-        # return action_plan.astype(np.float32)
-        # bids = np.zeros((FORECAST_HORIZON, 2))
-        # offers = np.zeros((FORECAST_HORIZON, 2))
-        # x = np.array([bids, offers], dtype=np.float32)
-        # return x
->>>>>>> 09128b09
+        return np.array([bids, offers], dtype=np.float32)